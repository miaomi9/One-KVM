extends ../base.pug

append vars
	- title = "One-KVM Login"
	- main_js = "login/main"
	- css_list = css_list.concat(["window", "modal", "login/login"])

block body
	form(action="javascript:void(0)")
		div(id="login-box")
			div(id="login")
				table
					tr
						td(i18n="username") Username:&nbsp;
						td #[input(type="text" id="user-input" autocapitalize="off")]
					tr
						td(i18n="password") Password:&nbsp;
						td #[input(type="password" id="passwd-input" autocapitalize="off")]
					tr
						td(i18n="2fa_code") 2FA code:&nbsp;
						td #[input(type="text" id="code-input" placeholder="if enabled" i18n="if_enabled")]
					tr
						td(colspan=2)
							hr
					tr
						td(i18n="select_language") Select language:&nbsp;
						td
							select(id="selectLanguage")
								option(id='zh', selected="selected" i18n="chinese") Simplified Chinese
								option(id='en' i18n="english") English
					tr
						td
						td #[button(id="login-button" class="key" i18n="login") Login]

	ul(class="footer")
<<<<<<< HEAD
		li(class="footer-left" i18n="footer-left")
=======
		li(class="left")
>>>>>>> e9e7f9bd
			| This site is actively using JavaScript.#[br]
			| It doesn't contain ads, but is blocked by some ad filters.#[br]
			| Please turn it off to continue and reload the page.<|MERGE_RESOLUTION|>--- conflicted
+++ resolved
@@ -33,11 +33,7 @@
 						td #[button(id="login-button" class="key" i18n="login") Login]
 
 	ul(class="footer")
-<<<<<<< HEAD
-		li(class="footer-left" i18n="footer-left")
-=======
-		li(class="left")
->>>>>>> e9e7f9bd
+		li(class="left"  i18n="footer-left")
 			| This site is actively using JavaScript.#[br]
 			| It doesn't contain ads, but is blocked by some ad filters.#[br]
 			| Please turn it off to continue and reload the page.