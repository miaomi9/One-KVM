--- conflicted
+++ resolved
@@ -13,13 +13,8 @@
 				td(id="system-tool-about") #[button(data-force-hide-menu data-show-window="about-window" class="small" i18n="kvm_text6") &bull; About]
 				td(id="system-tool-log") #[button(data-force-hide-menu id="open-log-button" class="small" i18n="kvm_text7") &bull; Log]
 				td(id="system-tool-wol" class="feature-disabled")
-<<<<<<< HEAD
 					button(data-force-hide-menu id="gpio-button-__wol__" class="gpio-button small" data-channel="__wol__"
 						data-confirm="Are you sure to send Wake-on-LAN packet to the server?" i18n="kvm_text8") &bull; WoL
-=======
-					button(data-force-hide-menu class="__gpio-button-__wol__ __gpio-button small" data-channel="__wol__"
-						data-confirm="Are you sure to send Wake-on-LAN packet to the server?") &bull; WoL
->>>>>>> e9e7f9bd
 		hr
 		div(id="stream-message-no-webrtc" class="hidden")
 			+menu_message("warning", "WebRTC is not supported by this browser", "stream-message-no-webrtc")
@@ -73,7 +68,6 @@
 				td(id="stream-audio-volume-value" class="value-number")
 		hr
 		div(class="buttons buttons-row")
-<<<<<<< HEAD
 			button(data-force-hide-menu data-show-window="stream-window" class="row33" i18n="kvm_text20") &bull; Show stream
 			button(data-force-hide-menu id="stream-screenshot-button" class="row33" i18n="kvm_text21") &bull; Screenshot
 			button(id="stream-reset-button" class="row33" i18n="kvm_text22") Reset stream
@@ -92,19 +86,6 @@
 				tr(id="hid-outputs-mouse", class="feature-disabled")
 					td(i18n="kvm_text24") Mouse #[a(target="_blank" href="https://docs.pikvm.org/mouse") mode]:
 					td #[div(id="hid-outputs-mouse-box" class="radio-box")]
-=======
-			button(data-force-hide-menu data-show-window="stream-window" class="row33") &bull; Show stream
-			button(data-force-hide-menu id="stream-screenshot-button" class="row33") &bull; Screenshot
-			button(id="stream-reset-button" class="row33") Reset stream
-		hr
-		table(class="kv")
-			tr(id="hid-outputs-keyboard", class="feature-disabled")
-				td Keyboard mode:
-				td #[div(id="hid-outputs-keyboard-box" class="radio-box")]
-			tr(id="hid-outputs-mouse", class="feature-disabled")
-				td Mouse #[a(target="_blank" href="https://docs.pikvm.org/mouse") mode]:
-				td #[div(id="hid-outputs-mouse-box" class="radio-box")]
->>>>>>> e9e7f9bd
 		details
 			summary(i18n="kvm_text25") Keyboard &amp; Mouse (HID) settings
 			div(class="spoiler")
@@ -138,19 +119,15 @@
 						td(class="value-slider") #[input(type="range" id="hid-mouse-scroll-slider" class="slider")]
 						td(id="hid-mouse-scroll-value" class="value-number")
 					tr
-<<<<<<< HEAD
 						+menu_switch_notable("hid-mouse-dot-switch", "Show the blue dot", true, true,  "hid-mouse-dot-switch")
-=======
-						+menu_switch_notable("hid-mouse-dot-switch", "Show the blue dot", true, true)
 		details
-			summary Web UI settings
+			summary(i18n="kvm_text83") Web UI settings
 			div(class="spoiler")
 				table(class="kv")
 					tr
-						+menu_switch_notable("page-close-ask-switch", "Ask page close confirmation", true, true)
+						+menu_switch_notable("page-close-ask-switch", "Ask page close confirmation", true, true, "page-close-ask-switch")
 					tr
-						+menu_switch_notable("page-full-tab-stream-switch", "Expand for the entire tab by default", true, false)
->>>>>>> e9e7f9bd
+						+menu_switch_notable("page-full-tab-stream-switch", "Expand for the entire tab by default", true, false,"page-full-tab-stream-switch")
 		table(class="kv")
 			tr(id="hid-connect" class="feature-disabled")
 				+menu_switch_notable("hid-connect-switch", "Connect HID to Server", true, true, "hid-connect-switch")
@@ -160,14 +137,9 @@
 				+menu_switch_notable("hid-mute-switch", "Mute HID input events", true, false, "hid-mute-switch")
 			tr(id="v3-usb-breaker" class="feature-disabled")
 				+menu_switch_notable_gpio("__v3_usb_breaker__", "Connect main USB to Server",
-					"Turning off this switch will disconnect the main USB from the server.  Are you sure you want to continue?")
+					"Turning off this switch will disconnect the main USB<br>from the server.  Are you sure you want to continue?")
 			tr(id="v4-locator" class="feature-disabled")
 				+menu_switch_notable_gpio("__v4_locator__", "Enable locator LED")
-<<<<<<< HEAD
-			tr
-				+menu_switch_notable("page-close-ask-switch", "Ask page close confirmation", true, true, "page-close-ask-switch")
-=======
->>>>>>> e9e7f9bd
 		hr
 		div(class="buttons buttons-row")
 			button(data-force-hide-menu data-show-window="keyboard-window" class="row50" i18n="kvm_text30") &bull; Show keyboard
