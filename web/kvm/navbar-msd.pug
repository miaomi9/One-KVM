--- conflicted
+++ resolved
@@ -72,17 +72,6 @@
 				tr(id="msd-new-part" class="hidden")
 					td(i18n="kvm_text70") Upload partition:
 					td(width="100%") #[select(id="msd-new-part-selector")]
-<<<<<<< HEAD
-			hr
-			table(class="kv")
-				tr
-					td(class="value" i18n="kvm_text71") Note:
-					td(i18n="kvm_text72") &bull; Don't close the browser page until the upload is complete.
-				tr
-					td
-					td(i18n="kvm_text73") &bull; To speed up the upload, close the stream window.
-=======
->>>>>>> e9e7f9bd
 		div(id="msd-uploading-sub" class="hidden")
 			hr
 			table(class="kv")
@@ -99,11 +88,11 @@
 			hr
 			table(class="kv")
 				tr
-					td(class="value") Note:
-					td &bull; Don't close the browser page until the upload is complete.
+					td(class="value" i18n="kvm_text71") Note:
+					td(i18n="kvm_text72") &bull; Don't close the browser page until the upload is complete.
 				tr
 					td
-					td &bull; To speed up the upload, close the stream window.
+					td(i18n="kvm_text73") &bull; To speed up the upload, close the stream window.
 		hr
 		div(class="buttons buttons-row")
 			button(disabled id="msd-connect-button" class="row50" i18n="kvm_text76") Connect drive to Server
