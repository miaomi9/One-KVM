li(id="text-dropdown" class="right")
	a(class="menu-button" href="#")
		+navbar_led("stream-ocr-led", "led-gear", "feature-disabled")
		span(i18n="kvm_text44") Text
	div(id="text-menu" class="menu")
		div(class="text")
			b(i18n="kvm_text45") Paste text as keypress sequence#[br]
			sub(i18n="kvm_text46") Please note that PiKVM cannot switch the keyboard layout
		hr
		div(class="text" style="margin-right: 20px")
			textarea(id="hid-pak-text" data-focus placeholder="Enter your text here")
		table(class="kv")
			tr
				td
					button(disabled data-force-hide-menu id="hid-pak-button" i18n="kvm_text47") &bull; Paste
				td(i18n="kvm_text48") using host keymap
				td
					select(id="hid-pak-keymap-selector")
		table(class="kv")
			tr
<<<<<<< HEAD
				+menu_switch_notable("hid-pak-slow-switch", "Slow typing", true, false, "hid-pak-slow-switch")
			tr
				+menu_switch_notable("hid-pak-secure-switch", "Hide input text", true, false, "hid-pak-secure-switch")
			tr
				+menu_switch_notable("hid-pak-ask-switch", "Ask paste confirmation", true, true, "hid-pak-ask-switch")
=======
				+menu_switch_notable("hid-pak-slow-switch", "Slow typing", true, false)
			tr
				+menu_switch_notable("hid-pak-secure-switch", "Hide input text", true, false)
			tr
				+menu_switch_notable("hid-pak-ask-switch", "Ask paste confirmation", true, true)
>>>>>>> 15dbe626
		div(id="stream-ocr" class="feature-disabled")
			hr
			br
			hr
			div(class="text")
				b(i18n="kvm_text49") Text recognition <sup><i>&beta;</i></sup>#[br]
				sub(i18n="kvm_text50") #[a(target="_blank" href="https://docs.pikvm.org/ocr") OCR] works locally on PiKVM
			hr
			table(class="kv")
				tr
					td
						button(data-force-hide-menu id="stream-ocr-button" i18n="kvm_text51") &bull; Select area
					td(i18n="kvm_text52") for
					td
						select(id="stream-ocr-lang-selector")
					td(i18n="kvm_text53") text recognition
			table(class="kv")
				tr
					td(colspan="4" i18n="kvm_text54") &bull; Press #[b Enter] to recognize and copy text to clipboard
				tr
					td(colspan="4" i18n="kvm_text55") &bull; Press #[b Esc] to cancel selection
				tr
					td<|MERGE_RESOLUTION|>--- conflicted
+++ resolved
@@ -18,19 +18,15 @@
 					select(id="hid-pak-keymap-selector")
 		table(class="kv")
 			tr
-<<<<<<< HEAD
+				+menu_switch_notable("hid-pak-slow-switch", "Slow typing", true, false)
+			tr
+				+menu_switch_notable("hid-pak-secure-switch", "Hide input text", true, false)
+			tr
 				+menu_switch_notable("hid-pak-slow-switch", "Slow typing", true, false, "hid-pak-slow-switch")
 			tr
 				+menu_switch_notable("hid-pak-secure-switch", "Hide input text", true, false, "hid-pak-secure-switch")
 			tr
 				+menu_switch_notable("hid-pak-ask-switch", "Ask paste confirmation", true, true, "hid-pak-ask-switch")
-=======
-				+menu_switch_notable("hid-pak-slow-switch", "Slow typing", true, false)
-			tr
-				+menu_switch_notable("hid-pak-secure-switch", "Hide input text", true, false)
-			tr
-				+menu_switch_notable("hid-pak-ask-switch", "Ask paste confirmation", true, true)
->>>>>>> 15dbe626
 		div(id="stream-ocr" class="feature-disabled")
 			hr
 			br
