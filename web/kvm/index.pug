extends ../base.pug

append vars
	- title = "PiKVM Session"
	- main_js = "kvm/main"
	- body_class = "body-no-select"
	- css_list = css_list.concat(["navbar", "window", "modal", "led", "slider", "switch", "radio", "progress", "keypad", "tabs"])
	- css_list = css_list.concat(["kvm/stream", "kvm/hid", "kvm/msd", "kvm/system", "kvm/keyboard", "kvm/about"])

block body
	include navbar.pug
	include windows.pug

	ul(class="navbar-bg-tips")
		li(class="left")
			pre(id="kvmd-meta-tips-left")
		li(class="right")
			pre(id="kvmd-meta-tips-right")

	ul(class="footer")
		li(class="left")
			span(id="kvmd-meta-server-host" title="Server name (see System/About)")
			| &nbsp; | &nbsp;
			span(id="kvmd-version-kvmd" title="KVMD version")
			| &nbsp; | &nbsp;
			span(id="kvmd-version-streamer" title="Streamer version")
<<<<<<< HEAD
		li(class="footer-right")
			a(target="_blank" href="https://pikvm.org" i18n="index_text_10") PiKVM Project
=======
		li(class="right")
			a(target="_blank" href="https://pikvm.org") PiKVM Project
>>>>>>> e9e7f9bd
			| &nbsp; | &nbsp;
			a(target="_blank" href="https://docs.pikvm.org" i18n="index_text_11") Documentation
			| &nbsp; | &nbsp;
			a(target="_blank" href="https://github.com/mofeng-git/One-KVM" i18n="index_text_12") One-KVM Project
			| &nbsp; | &nbsp;
			a(target="_blank" href="https://one-kvm.mofeng.run" i18n="index_text_13") One-KVM Documentation<|MERGE_RESOLUTION|>--- conflicted
+++ resolved
@@ -24,13 +24,8 @@
 			span(id="kvmd-version-kvmd" title="KVMD version")
 			| &nbsp; | &nbsp;
 			span(id="kvmd-version-streamer" title="Streamer version")
-<<<<<<< HEAD
-		li(class="footer-right")
+		li(class="right")
 			a(target="_blank" href="https://pikvm.org" i18n="index_text_10") PiKVM Project
-=======
-		li(class="right")
-			a(target="_blank" href="https://pikvm.org") PiKVM Project
->>>>>>> e9e7f9bd
 			| &nbsp; | &nbsp;
 			a(target="_blank" href="https://docs.pikvm.org" i18n="index_text_11") Documentation
 			| &nbsp; | &nbsp;
